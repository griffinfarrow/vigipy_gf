﻿from itertools import product, chain, combinations
from collections import Counter, defaultdict

import numpy as np
import pandas as pd

from .Container import Container


def convert(
    data_frame,
    margin_threshold=1,
    product_label="name",
    count_label="count",
    ae_label="AE",
):
    """
    Convert a Pandas dataframe object into a container class for use
    with the disproportionality analyses. Column names in the DataFrame
    must include or be specified in the arguments:
        "name" -- A brand/generic name for the product. This module
                    expects that you have already cleaned the data
                    so there is only one name associated with a class.
        "AE" -- The adverse event(s) associated with a drug/device.
        "count" -- The number of AEs associated with that drug/device
                    and AE. You can input a sheet with single counts
                    (i.e. duplicate rows) or pre-aggregated counts.

    Arguments:
        data_frame (Pandas DataFrame): The Pandas DataFrame object

        margin_threshold (int): The threshold for counts. Lower numbers will
                             be removed from consideration

    Returns:
        RES (DataStorage object): A container object that holds the necessary
                                    components for DA.

    """
    data_cont = compute_contingency(data_frame, product_label, count_label, ae_label, margin_threshold)
    col_sums = np.sum(data_cont, axis=0)
    row_sums = np.sum(data_cont, axis=1)

    # Compute the flattened table from the contingency table.
    data_df = count(data_cont, row_sums, col_sums)

    # Initialize the container object and assign the data
    DC = Container()
    DC.contingency = data_cont
    DC.data = data_df
    DC.N = data_df["events"].sum()
    DC.type = "contingency"
    return DC


def compute_contingency(data_frame, product_label, count_label, ae_label, margin_threshold):
    """Compute the contingency table for DA

    Args:
        data_frame (pd.DataFrame): A count data dataframe of the drug/device and events data
        product_label (str): Label of the column containing the product names
        count_label (str): Label of the column containing the event counts
        ae_label (str): Label of the column containing the adverse event counts
        margin_threshold (int): The minimum number of events required to keep a drug/device-event pair.

    Returns:
        pd.DataFrame: A contingency table with adverse events as columns and products as rows.
    """
    # Create a contingency table based on the brands and AEs
    data_cont = pd.pivot_table(
        data_frame,
        values=count_label,
        index=product_label,
        columns=ae_label,
        aggfunc="sum",
        fill_value=0,
    )

    # Calculate empty rows/columns based on margin_threshold and remove
    cut_rows = np.where(np.sum(data_cont, axis=1) < margin_threshold)
    drop_rows = data_cont.index[cut_rows]

    cut_cols = np.where(np.sum(data_cont, axis=0) < margin_threshold)
    drop_cols = data_cont.columns[cut_cols]

    data_cont = data_cont.drop(drop_rows)
    data_cont = data_cont.drop(drop_cols, axis=1)
    return data_cont


<<<<<<< HEAD
def convert_binary(
    data, product_label="name", ae_label="AE", use_counts=False, count_label="count", expand_counts=True
):
=======
def convert_binary(data, product_label="name", ae_label="AE", use_counts=False, count_label="count"):
>>>>>>> 325b5fc5
    """Convert input data consisting of unique product-event pairs into a
       binary dataframe indicating which event and which product are
       associated with each other.

    Args:
        data (pd.DataFrame): A DataFrame consisting of unique product-event pairs for each row
        product_label (str, optional): If the product name is not in a column called `name`, override here. Defaults to "name".
        ae_label (str, optional): If the adverse event is not in a column called `AE`, override here.. Defaults to "AE".

    Returns:
        Container: A container with two binary dataframes. One is the X data of product names and the other is the
        y data with adverse events. Index locations are associated with the input DataFrame.

    """
    DC = Container()

    # Sanitize df to remove unnecessary information during transforms
    data = _sanitize_data(data, [product_label, ae_label, count_label])

    if use_counts:
        if not isinstance(product_label, str):
            group_list = [*product_label, ae_label]
        else:
            group_list = [product_label, ae_label]
        data = data.groupby(group_list).sum().reset_index()
        event_df = __transform_dataframe(data, count_label, ae_label)
        DC.type = "binary_count"
    else:
        if data[count_label].max() > 1 and expand_counts:
            data = __expand_dataframe(data, count_label, ae_label, product_label)
        event_df = pd.get_dummies(data[ae_label], prefix="", prefix_sep="")
        event_df = event_df.groupby(by=event_df.columns, axis=1).sum()
        DC.type = "binary"

    prod_df = pd.get_dummies(data[product_label], prefix="", prefix_sep="")
    DC.product_features = prod_df.groupby(by=prod_df.columns, axis=1).sum()

    DC.event_outcomes = event_df
    DC.N = data.shape[0]
    DC.data = data

    return DC


def convert_multi_item(df, product_label=["name"], ae_label="AE", count_label="count", min_threshold=3):
    """***WARNING*** Currently experimental and not guaranteed to perform as expected.
    Convert data with multiple product columns into a multi-item flattened dataframe for the DA methods.

    Args:
        df (pd.DataFrame): A dataframe where each row is a unique adverse event and has multiple columns
        indicating the presence of multiple devices/drugs/interventions.
        product_cols (list, optional): A list of column names associated with the co-occuring products. Defaults to ["name"].
        ae_col (str, optional): The column name that contains the adverse events. Defaults to "AE".
        min_threshold (int, optional): The minimum number of events required to keep a drug/device-event pair.

    Returns:
        Container: A container object that holds the necessary components for DA.
    """
    ae_counts = defaultdict(int)
    product_counts = defaultdict(int)
    for col in product_label:
        for ae, product, count in df.loc[df[col] != ""][[ae_label, col, count_label]].itertuples(index=False):
            ae_counts[ae] += count
            product_counts[product] += count

    # Initialize an empty list to store the result
    result = []

    # Sanitize df to remove unnecessary information during transforms
    df = _sanitize_data(df, [product_label, ae_label, count_label])

    # Iterate over each row in the dataframe
    for _, row in df.iterrows():
        # Extract product names from the current row
        names = {row[x] for x in product_label if row[x]}
        # Get all unique combinations of names (without repetition)
        combos = list(chain.from_iterable(combinations(names, r) for r in range(1, len(names) + 1)))
        # Append combinations to the result list with the other column info
        for combo in combos:
            new_data = {idx: row[idx] for idx in row.index if idx not in product_label}
            new_data["product_name"] = f"{'|'.join([c for c in combo if c])}"
            new_data["product_aes"] = sum([product_counts[p] for p in combo])
            new_data["count_across_brands"] = ae_counts[row[ae_label]]
            result.append(new_data)

    # Convert the result list to a new dataframe
    new_df = pd.DataFrame(result)
    event_series = new_df.groupby(by=["AE", "product_name"]).sum()["count"]
<<<<<<< HEAD
    new_df["events"] = new_df.apply(
        lambda x: event_series[x["AE"]][x["product_name"]], axis=1
    )
    new_df.rename(columns={ae_label: "ae_name"}, inplace=True)
=======
    new_df["events"] = new_df.apply(lambda x: event_series[x["AE"]][x["product_name"]], axis=1)
    new_df.rename(columns={ae_col: "ae_name"}, inplace=True)
>>>>>>> 325b5fc5

    DC = Container()
    DC.contingency = compute_contingency(new_df, "product_name", "count", "ae_name", min_threshold)
    DC.data = new_df[["ae_name", "product_name", "count_across_brands", "product_aes", "events"]].drop_duplicates()
    DC.N = new_df["events"].sum()

    return DC


def count(data, rows, cols):
    """
    Convert the input contingency table to a flattened table

    Arguments:
        data (Pandas DataFrame): A contingency table of brands and events

    Returns:
        df: A Pandas DataFrame with the count information

    """
    d = {
        "events": [],
        "product_aes": [],
        "count_across_brands": [],
        "ae_name": [],
        "product_name": [],
    }
    for col, row in product(data.columns, data.index):
        n11 = data[col][row]
        if n11 > 0:
            d["count_across_brands"].append(cols[col])
            d["product_aes"].append(rows[row])
            d["events"].append(n11)
            d["product_name"].append(row)
            d["ae_name"].append(col)

    df = pd.DataFrame(d)
    return df

def _sanitize_data(df, keep_labels):
    keep = []
    for label in keep_labels:
        if not isinstance(label, str):
            keep.extend(label)
        else:
            keep.append(label)

    return df[keep].copy()


def __expand_dataframe(df, count_label, ae_label, product_label):
    new = defaultdict(list)
    for row in df.itertuples(index=False):
        for _ in range(int(getattr(row, count_label))):
            new[product_label].append(getattr(row, product_label))
            new[ae_label].append(getattr(row, ae_label))
            new[count_label].append(1)

    new_data = pd.DataFrame(new)
    return new_data


def __transform_dataframe(df, count_label, ae_label):
    # Create a new dataframe with unique values from 'AE' as columns, and initialize all cells with 0
    new_df = pd.DataFrame(0, index=range(len(df)), columns=df[ae_label].unique())

    # Iterate through the rows and set the appropriate value from 'count' in the corresponding 'AE' column
    for i, row in df.iterrows():
        new_df.at[i, row[ae_label]] = row[count_label]

    return new_df<|MERGE_RESOLUTION|>--- conflicted
+++ resolved
@@ -88,13 +88,9 @@
     return data_cont
 
 
-<<<<<<< HEAD
 def convert_binary(
     data, product_label="name", ae_label="AE", use_counts=False, count_label="count", expand_counts=True
 ):
-=======
-def convert_binary(data, product_label="name", ae_label="AE", use_counts=False, count_label="count"):
->>>>>>> 325b5fc5
     """Convert input data consisting of unique product-event pairs into a
        binary dataframe indicating which event and which product are
        associated with each other.
@@ -183,15 +179,8 @@
     # Convert the result list to a new dataframe
     new_df = pd.DataFrame(result)
     event_series = new_df.groupby(by=["AE", "product_name"]).sum()["count"]
-<<<<<<< HEAD
-    new_df["events"] = new_df.apply(
-        lambda x: event_series[x["AE"]][x["product_name"]], axis=1
-    )
-    new_df.rename(columns={ae_label: "ae_name"}, inplace=True)
-=======
     new_df["events"] = new_df.apply(lambda x: event_series[x["AE"]][x["product_name"]], axis=1)
     new_df.rename(columns={ae_col: "ae_name"}, inplace=True)
->>>>>>> 325b5fc5
 
     DC = Container()
     DC.contingency = compute_contingency(new_df, "product_name", "count", "ae_name", min_threshold)
